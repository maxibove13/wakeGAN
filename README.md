--- conflicted
+++ resolved
@@ -255,9 +255,6 @@
 The flow parameters arising from governing equations, the domain geometry and the boundary conditions are denoted as $\mu$.
 Given a specific value of $\mu$ the flow field in the domain \Omega, denoted as $U$, can be obtained by solving the above equation numerically.
 
-<<<<<<< HEAD
-Zhang & Zhao, develop a surrogate modeling method to approximate the mapping between $\mu$ and $U$ so that fast and accurate predictions of $U$ can be achieved.
-=======
 Zhang & Zhao, develop a surrogate modeling method to approximate the mapping between \mu and U so that fast and accurate predictions of U can be achieved.
 
 # Reproducibility
@@ -274,5 +271,4 @@
 torch.use_deterministic_algorithms(True)
 ```
 
-If using a GPU it is necessary to set the `CUBLAS_WORKSPACE_CONFIG` environment variable to `:4096:8` or `:16:8` as suggested in the [cuBLAS](https://docs.nvidia.com/cuda/cublas/index.html#cublasApi_reproducibility) documentation.
->>>>>>> f1359803
+If using a GPU it is necessary to set the `CUBLAS_WORKSPACE_CONFIG` environment variable to `:4096:8` or `:16:8` as suggested in the [cuBLAS](https://docs.nvidia.com/cuda/cublas/index.html#cublasApi_reproducibility) documentation.